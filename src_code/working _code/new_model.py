--- conflicted
+++ resolved
@@ -353,7 +353,6 @@
     )
 
     Is_data, H_data, C_data, D_data = tensor_data[:, 0], tensor_data[:, 1], tensor_data[:, 2], tensor_data[:, 3]
-<<<<<<< HEAD
 
     N = 1
     rho = 0.80
@@ -361,24 +360,11 @@
     ds = 1 / 4
     da = 1 / 7
     dH = 1 / 13.4
-    omega = 0.50
-
-    beta_pred, gamma_c_pred, delta_c_pred, eta_pred, mu = parameters
-
-=======
-
-    N = 1
-    rho = 0.80
-    alpha = 1 / 5
-    ds = 1 / 4
-    da = 1 / 7
-    dH = 1 / 13.4
 
     beta_pred, gamma_c_pred, delta_c_pred, eta_pred, mu_pred, omega_pred = parameters
     
     
 
->>>>>>> 96d8a48a
     S_t = grad(S_pred, t, grad_outputs=torch.ones_like(S_pred), create_graph=True, retain_graph=True)[0]
     E_t = grad(E_pred, t, grad_outputs=torch.ones_like(E_pred), create_graph=True, retain_graph=True)[0]
     Ia_t = grad(Ia_pred, t, grad_outputs=torch.ones_like(Ia_pred), create_graph=True, retain_graph=True)[0]
@@ -390,35 +376,12 @@
 
     dSdt, dEdt, dIadt, dIsdt, dHdt, dCdt, dRdt, dDdt = seird_model(
         [S_pred, E_pred, Is_pred, Ia_pred, H_pred, C_pred, R_pred, D_pred],
-<<<<<<< HEAD
-        t, N, beta_pred, alpha, rho, ds, da, omega, dH, mu, gamma_c_pred, delta_c_pred, eta_pred
-    )
-
-    data_loss = (
-        torch.mean((Is_pred - Is_data) ** 2) +
-        torch.mean((H_pred - H_data) ** 2) +
-        torch.mean((C_pred - C_data) ** 2) +
-        torch.mean((D_pred - D_data) ** 2)
-    )
-
-    residual_loss = (
-        torch.mean((S_t - dSdt) ** 2) +
-        torch.mean((E_t - dEdt) ** 2) +
-        torch.mean((Ia_t - dIadt) ** 2) +
-        torch.mean((Is_t - dIsdt) ** 2) +
-        torch.mean((H_t - dHdt) ** 2) +
-        torch.mean((C_t - dCdt) ** 2) +
-        torch.mean((R_t - dRdt) ** 2) +
-        torch.mean((D_t - dDdt) ** 2)
-    )
-=======
         t, N, beta_pred, alpha, rho, ds, da, omega_pred, dH, mu_pred, gamma_c_pred, delta_c_pred, eta_pred
     )
 
     data_loss = nn.MSELoss()(Is_pred, Is_data) + nn.MSELoss()(H_pred, H_data) + nn.MSELoss()(C_pred, C_data) + nn.MSELoss()(D_pred, D_data)
     
     residual_loss = nn.MSELoss()(S_t, dSdt) + nn.MSELoss()(E_t, dEdt) + nn.MSELoss()(Ia_t, dIadt) + nn.MSELoss()(Is_t, dIsdt) + nn.MSELoss()(H_t, dHdt) + nn.MSELoss()(C_t, dCdt) + nn.MSELoss()(R_t, dRdt) + nn.MSELoss()(D_t, dDdt)
->>>>>>> 96d8a48a
 
     loss = data_loss + residual_loss
     return loss
@@ -512,13 +475,8 @@
 scaled_data, scaler = scale_data(data, features, device)
 
 # Initialize model, optimizer, and scheduler
-<<<<<<< HEAD
-model = EpiNet(num_layers=5, hidden_neurons=32, output_size=8).to(device)
-parameter_net = ParameterNet(num_layers=2, hidden_neurons=32).to(device)
-=======
 model = EpiNet(num_layers=5, hidden_neurons=20, output_size=8).to(device)
 parameter_net = ParameterNet(num_layers=3, hidden_neurons=20).to(device)
->>>>>>> 96d8a48a
 # optimizer = optim.Adam(
 #     list(model.parameters()) + list(parameter_net.parameters()), lr=2e-4
 # )
@@ -694,65 +652,9 @@
     plt.show()
 
     return parameters_np, observed_model_output_scaled
-<<<<<<< HEAD
 
 parameters_np, observed_model_output_scaled = plot_outputs(model, time_stamps, parameter_net, data, device, scaler)
-=======
->>>>>>> 96d8a48a
-
-parameters_np, observed_model_output_scaled = plot_outputs(model, time_stamps, parameter_net, data, device, scaler)
-
-<<<<<<< HEAD
-def calculate_R_t(beta, gamma_c, delta_c, eta, mu, S, N, alpha, rho, ds, da):
-    return beta / (gamma_c + delta_c + eta + mu)
-
-# Calculate R_t and R_c over time
-S = observed_model_output_scaled[:, 0]
-N = 1
-alpha = 1 / 5
-rho = 0.80
-ds = 1 / 4
-da = 1 / 7
-
-R_t = calculate_R_t(beta, gamma_c, delta_c, eta, mu, S, N, alpha, rho, ds, da)
-
-fig, ax = plt.subplots(figsize=(12, 6))
-ax.plot(data["date"], R_t, label="R_t", color="purple")
-ax.axhline(y=1, color="red", linestyle="--", label="R_t = 1")
-ax.set_xlabel("Date")
-ax.set_ylabel("R_t")
-ax.tick_params(axis="x", rotation=45)
-plt.tight_layout()
-# plt.savefig("../../reports/figures/R_t.pdf")
-plt.show()
-
-# Calculate the effective reproduction number
-def calculate_R_eff(beta, gamma_c, delta_c, eta, mu, S, N, alpha, rho, ds, da):
-    return beta * (rho * alpha * S + (1 - rho) * alpha * S) / (gamma_c + delta_c + eta + mu)
-
-# Calculate R_eff over time
-R_eff = calculate_R_eff(beta, gamma_c, delta_c, eta, mu, S, N, alpha, rho, ds, da)
-
-fig, ax = plt.subplots(figsize=(12, 6))
-ax.plot(data["date"], R_eff, label="R_eff", color="purple")
-ax.axhline(y=1, color="red", linestyle="--", label="R_eff = 1")
-ax.set_xlabel("Date")
-ax.set_ylabel("R_eff")
-ax.tick_params(axis="x", rotation=45)
-plt.tight_layout()
-# plt.savefig("../../reports/figures/R_eff.pdf")
-plt.show()
-
-
-# Evaluate model effectiveness
-def evaluate_model(actual, predicted):
-    mape = mean_absolute_percentage_error(actual, predicted)
-    nrmse = normalized_root_mean_square_error(actual, predicted)
-    mase = safe_mean_absolute_scaled_error(actual, predicted, actual)
-    rmse = np.sqrt(mean_squared_error(actual, predicted))
-    mae = mean_absolute_error(actual, predicted)
-    mse = mean_squared_error(actual, predicted)
-=======
+
 # Evaluate the predictions on the observed data
 I, H, C, D = prepare_tensors(data, device)
 I_pred, H_pred, C_pred, D_pred = observed_model_output_scaled[:, 0], observed_model_output_scaled[:, 1], observed_model_output_scaled[:, 2], observed_model_output_scaled[:, 3]
@@ -766,7 +668,6 @@
 observed_data = [I.cpu().numpy(), H.cpu().numpy(), C.cpu().numpy(), D.cpu().numpy()]
 predicted_data = [I_pred, H_pred, C_pred, D_pred]
 train_data = [data["daily_confirmed"].values, data["daily_hospitalized"].values, data["covidOccupiedMVBeds"].values, data["daily_deceased"].values]
->>>>>>> 96d8a48a
 
 for obs, pred, train, area in zip(observed_data, predicted_data, train_data, areas):
     nrmse, mase, mae, mape = calculate_errors(obs, pred, train)
